use alloc::collections::BTreeMap;
use alloc::string::String;

use crate::blockdev::BlockDeviceWrite;
use crate::layout;
<<<<<<< HEAD
use crate::util::FileTime;
use crate::write::{dirtab, fs, sector};
=======
use crate::write::{fs, sector};
>>>>>>> ed46d22b

use alloc::vec;

use super::dirtab::{
    AvlDirectoryEntryTableBuilder, DirectoryEntryTableBuilder, DirectoryEntryTableWriter,
};
use super::fs::{DirectoryTreeEntry, FilesystemCopier, FilesystemHierarchy, PathVec};
use super::{FileStructureError, WriteError};

use maybe_async::maybe_async;

#[non_exhaustive]
#[derive(serde::Serialize, serde::Deserialize, Clone, Debug, PartialEq, Eq, PartialOrd, Ord)]
pub enum ProgressInfo {
    DiscoveredDirectory(usize),
    FileCount(usize),
    DirCount(usize),
    DirAdded(String, u64),
    FileAdded(String, u64),
    FinishedCopyingImageData,
    FinishedPacking,
}

type DirentTableMap<'a, DTW> = BTreeMap<&'a PathVec, DTW>;

fn create_dirent_tables<'a, DTB: DirectoryEntryTableBuilder>(
    dirtree: &'a [DirectoryTreeEntry],
) -> Result<(DirentTableMap<'a, DTB::DirtabWriter>, usize), FileStructureError> {
    let mut dirent_tables: DirentTableMap<'_, DTB::DirtabWriter> = BTreeMap::new();
    let mut count = 0;

    for entry in dirtree.iter().rev() {
        let path = &entry.dir;
        let dir_entries = &entry.listing;

        let mut dirtab = DTB::default();

        for entry in dir_entries {
            let file_name = entry.name.as_str();
            count += 1;

            match entry.file_type {
                fs::FileType::Directory => {
                    // TODO: Replace with PathRef::join
                    let entry_path = PathVec::from_base(path, file_name);
                    let dir_size = dirent_tables
                        .get(&entry_path)
                        .expect("path should have been computed in previous iteration")
                        .dirtab_size();
                    dirtab.add_dir(file_name, dir_size)?;
                }
                fs::FileType::File => {
                    let file_size = entry
                        .len
                        .try_into()
                        .map_err(|_| FileStructureError::FileTooLarge)?;
                    dirtab.add_file(file_name, file_size)?;
                }
            }
        }

        dirent_tables.insert(path, dirtab.build()?);
    }

    Ok((dirent_tables, count))
}

type GenericWriteError<BDW, FS> = WriteError<
    <BDW as BlockDeviceWrite>::WriteError,
    <FS as FilesystemHierarchy>::Error,
    <FS as FilesystemCopier<BDW>>::Error,
>;

#[maybe_async]
async fn write_volume_descriptor<
    BDW: BlockDeviceWrite + ?Sized,
    FS: FilesystemHierarchy + FilesystemCopier<BDW> + ?Sized,
>(
    image: &mut BDW,
    root_dirtab_size: u32,
    root_dirtab_sector: u32,
) -> Result<(), GenericWriteError<BDW, FS>> {
    // FIXME: Set timestamp
    let root_table = layout::DirectoryEntryTable::new(root_dirtab_size, root_dirtab_sector);
    let volume_info = layout::VolumeDescriptor::new(root_table);
    let volume_info = volume_info
        .serialize()
        .map_err(|e| FileStructureError::SerializationError(e.into()))?;
    image
        .write(32 * layout::SECTOR_SIZE as u64, &volume_info)
        .await
        .map_err(WriteError::BlockDeviceError)?;
    Ok(())
}

#[maybe_async]
async fn apply_image_alignment_padding<
    BDW: BlockDeviceWrite + ?Sized,
    FS: FilesystemHierarchy + FilesystemCopier<BDW> + ?Sized,
>(
    image: &mut BDW,
) -> Result<(), GenericWriteError<BDW, FS>> {
    let len = image.len().await.map_err(WriteError::BlockDeviceError)?;

    let aligned = len.next_multiple_of(32 * layout::SECTOR_SIZE as u64);
    let padding = aligned - len;
    let padding: usize = padding.try_into().expect("padding < 32 * SECTOR_SIZE");

    if padding > 0 {
        let padding = vec![0x00; padding];
        image
            .write(len, &padding)
            .await
            .map_err(WriteError::BlockDeviceError)?;
    }

    Ok(())
}

#[maybe_async]
pub async fn create_xdvdfs_image<
    BDW: BlockDeviceWrite + ?Sized,
    FS: FilesystemHierarchy + FilesystemCopier<BDW> + ?Sized,
>(
    fs: &mut FS,
    image: &mut BDW,
    mut progress_callback: impl FnMut(ProgressInfo),
) -> Result<(), GenericWriteError<BDW, FS>> {
<<<<<<< HEAD
    create_xdvdfs_image_with_filetime(fs, image, FileTime::default(), &mut progress_callback).await
}

#[maybe_async]
pub async fn create_xdvdfs_image_with_filetime<
    BDW: BlockDeviceWrite,
    FS: FilesystemHierarchy + FilesystemCopier<BDW> + ?Sized,
>(
    fs: &mut FS,
    image: &mut BDW,
    filetime: FileTime,
    mut progress_callback: impl FnMut(ProgressInfo),
) -> Result<(), GenericWriteError<BDW, FS>> {
=======
    // The size of a directory entry depends on the size of
    // directory entries inside it (including directory tables).
>>>>>>> ed46d22b
    // We need to compute the size of all dirent tables before
    // writing the image. As such, we iterate over a directory tree
    // in reverse order, such that dirents for leaf directories
    // are created before parents. Then, the other dirents can set their size
    // by tabulation.

    let mut dirtree_count_cb = |entry_count: usize| {
        progress_callback(ProgressInfo::DiscoveredDirectory(entry_count));
    };
    let dirtree = fs::dir_tree(fs, &mut dirtree_count_cb)
        .await
        .map_err(WriteError::FilesystemHierarchyError)?;
    let (dirent_tables, dirent_count) =
        create_dirent_tables::<AvlDirectoryEntryTableBuilder>(&dirtree)?;
    // TODO: Maybe dirent_tables can be a Vec<(Path, Dirtab)>?
    // The order should already be guaranteed by dir_tree's invariants

    progress_callback(ProgressInfo::FileCount(dirent_count));
    progress_callback(ProgressInfo::DirCount(dirtree.len()));

    // Now we can forward iterate through the dirtabs and allocate on-disk regions
    let mut dir_sectors: BTreeMap<PathVec, u64> = BTreeMap::new();
    let mut sector_allocator = sector::SectorAllocator::default();

    let root_dirtab = dirent_tables
        .first_key_value()
        .expect("should always have one dirent at minimum (root)");
    let root_dirtab_size = root_dirtab.1.dirtab_size();
    let root_sector = sector_allocator.allocate_contiguous(root_dirtab_size as u64);
    dir_sectors.insert((*root_dirtab.0).clone(), root_sector as u64);

    for (path, dirtab) in dirent_tables.into_iter() {
        let dirtab_sector = dir_sectors
            .get(path)
            .expect("subdir sector allocation should have been previously computed");
        let dirtab = dirtab.disk_repr(&mut sector_allocator)?;
        progress_callback(ProgressInfo::DirAdded(
            fs.path_to_string(path),
            *dirtab_sector,
        ));

        image
            .write(
                dirtab_sector * layout::SECTOR_SIZE as u64,
                &dirtab.entry_table,
            )
            .await
            .map_err(WriteError::BlockDeviceError)?;

        for entry in dirtab.file_listing {
            // TODO: Replace with PathRef::join
            let file_path = PathVec::from_base(path, entry.name.as_str());
            progress_callback(ProgressInfo::FileAdded(
                fs.path_to_string(&file_path),
                entry.sector,
            ));

            if entry.is_dir {
                dir_sectors.insert(file_path, entry.sector);
            } else {
                fs.copy_file_in(
                    &file_path,
                    image,
                    0,
                    entry.sector * layout::SECTOR_SIZE as u64,
                    entry.size,
                )
                .await
                .map_err(WriteError::FilesystemCopierError)?;
            }
        }
    }

    progress_callback(ProgressInfo::FinishedCopyingImageData);

<<<<<<< HEAD
    // Write volume info to sector 32
    let volume_info = layout::VolumeDescriptor::with_filetime(root_table, filetime);
    let volume_info = volume_info
        .serialize()
        .map_err(|e| FileStructureError::SerializationError(e.into()))?;
    BlockDeviceWrite::write(image, 32 * layout::SECTOR_SIZE as u64, &volume_info)
        .await
        .map_err(WriteError::BlockDeviceError)?;

    let len = BlockDeviceWrite::len(image)
        .await
        .map_err(WriteError::BlockDeviceError)?;
    if len % (32 * 2048) > 0 {
        let padding = (32 * 2048) - len % (32 * 2048);
        let padding = vec![0x00; padding as usize];
        BlockDeviceWrite::write(image, len, &padding)
            .await
            .map_err(WriteError::BlockDeviceError)?;
    }
=======
    write_volume_descriptor::<BDW, FS>(image, root_dirtab_size, root_sector).await?;
    apply_image_alignment_padding::<BDW, FS>(image).await?;
>>>>>>> ed46d22b

    progress_callback(ProgressInfo::FinishedPacking);
    Ok(())
}

#[cfg(test)]
mod test {
    use alloc::string::ToString;

    use alloc::vec;
    use alloc::vec::Vec;

    use crate::blockdev::NullBlockDevice;
    use crate::layout;
    use crate::write::dirtab::{
        AvlDirectoryEntryTableBuilder, DirectoryEntryTableBuilder, DirectoryEntryTableWriter,
    };
    use crate::write::fs::{
        FileEntry, MemoryFilesystem, PathVec, SectorLinearBlockDevice, SectorLinearBlockFilesystem,
        SectorLinearBlockSectorContents,
    };

    use super::fs::DirectoryTreeEntry;
    use super::{create_dirent_tables, create_xdvdfs_image, ProgressInfo};

    #[derive(Default)]
    struct MockDirtabBuilder(Vec<(alloc::string::String, u32, bool)>);

    impl DirectoryEntryTableBuilder for MockDirtabBuilder {
        type DirtabWriter = Self;

        fn add_file(
            &mut self,
            name: &str,
            size: u32,
        ) -> Result<(), crate::write::FileStructureError> {
            self.0.push((name.to_string(), size, true));
            Ok(())
        }

        fn add_dir(
            &mut self,
            name: &str,
            size: u32,
        ) -> Result<(), crate::write::FileStructureError> {
            self.0.push((name.to_string(), size, false));
            Ok(())
        }

        fn build(self) -> Result<Self::DirtabWriter, crate::write::FileStructureError> {
            Ok(self)
        }
    }

    impl DirectoryEntryTableWriter for MockDirtabBuilder {
        fn dirtab_size(&self) -> u32 {
            self.0.len() as u32
        }
    }

    #[test]
    fn test_create_dirent_tables_empty_root() {
        let dirtree = &[DirectoryTreeEntry {
            dir: PathVec::default(),
            listing: Vec::new(),
        }];

        let (dirtabs, count) = create_dirent_tables::<AvlDirectoryEntryTableBuilder>(dirtree)
            .expect("Dirtab should be valid");
        assert_eq!(count, 0);
        assert_eq!(dirtabs.len(), 1);
    }

    #[test]
    fn test_create_dirent_tables_root_file() {
        let dirtree = &[DirectoryTreeEntry {
            dir: PathVec::default(),
            listing: vec![FileEntry {
                name: "abc".to_string(),
                file_type: crate::write::fs::FileType::File,
                len: 10,
            }],
        }];

        let (dirtabs, count) = create_dirent_tables::<AvlDirectoryEntryTableBuilder>(dirtree)
            .expect("Dirtab should be valid");
        assert_eq!(count, 1);
        assert_eq!(dirtabs.len(), 1);
    }

    #[test]
    fn test_create_dirent_tables_root_directory() {
        let dirtree = &[
            DirectoryTreeEntry {
                dir: PathVec::default(),
                listing: vec![FileEntry {
                    name: "abc".to_string(),
                    file_type: crate::write::fs::FileType::Directory,
                    len: 0,
                }],
            },
            DirectoryTreeEntry {
                dir: "/abc".into(),
                listing: Vec::new(),
            },
        ];

        let (dirtabs, count) = create_dirent_tables::<AvlDirectoryEntryTableBuilder>(dirtree)
            .expect("Dirtab should be valid");
        assert_eq!(count, 1);
        assert_eq!(dirtabs.len(), 2);
    }

    #[test]
    fn test_create_dirent_tables_nested_dirs() {
        let dirtree = &[
            DirectoryTreeEntry {
                dir: PathVec::default(),
                listing: vec![FileEntry {
                    name: "abc".to_string(),
                    file_type: crate::write::fs::FileType::Directory,
                    len: 0,
                }],
            },
            DirectoryTreeEntry {
                dir: "/abc".into(),
                listing: vec![FileEntry {
                    name: "def".to_string(),
                    file_type: crate::write::fs::FileType::File,
                    len: 5,
                }],
            },
        ];

        let (dirtabs, count) = create_dirent_tables::<AvlDirectoryEntryTableBuilder>(dirtree)
            .expect("Dirtab should be valid");
        assert_eq!(count, 2);
        assert_eq!(dirtabs.len(), 2);
    }

    #[test]
    fn test_create_dirent_tables_entries_added() {
        let dirtree = &[
            DirectoryTreeEntry {
                dir: PathVec::default(),
                listing: vec![FileEntry {
                    name: "abc".to_string(),
                    file_type: crate::write::fs::FileType::Directory,
                    len: 0,
                }],
            },
            DirectoryTreeEntry {
                dir: "/abc".into(),
                listing: vec![FileEntry {
                    name: "def".to_string(),
                    file_type: crate::write::fs::FileType::File,
                    len: 5,
                }],
            },
        ];

        let (dirtabs, count) =
            create_dirent_tables::<MockDirtabBuilder>(dirtree).expect("Dirtab should be valid");
        assert_eq!(count, 2);
        assert_eq!(dirtabs.len(), 2);

        let root = dirtabs.first_key_value().unwrap();
        assert_eq!(*root.0, &PathVec::default());
        assert_eq!(root.1 .0, &[("abc".to_string(), 1, false),]);

        let abc = dirtabs.last_key_value().unwrap();
        assert_eq!(*abc.0, &PathVec::from("abc"));
        assert_eq!(abc.1 .0, &[("def".to_string(), 5, true),]);
    }

    #[test]
    fn test_create_xdvdfs_image_progress_callback() {
        let mut memfs = MemoryFilesystem::default();
        memfs.mkdir("/a");
        memfs.touch("/a/b");
        memfs.mkdir("/b");

        let mut nulldev = NullBlockDevice::default();

        let mut progress_list = Vec::new();

        let res =
            futures::executor::block_on(create_xdvdfs_image(&mut memfs, &mut nulldev, |pi| {
                progress_list.push(pi)
            }));
        assert!(res.is_ok());

        assert_eq!(
            progress_list,
            &[
                ProgressInfo::DiscoveredDirectory(2),
                ProgressInfo::DiscoveredDirectory(0),
                ProgressInfo::DiscoveredDirectory(1),
                ProgressInfo::FileCount(3),
                ProgressInfo::DirCount(3),
                ProgressInfo::DirAdded("/".to_string(), 33),
                ProgressInfo::FileAdded("/a".to_string(), 34),
                ProgressInfo::FileAdded("/b".to_string(), 35),
                ProgressInfo::DirAdded("/a".to_string(), 34),
                ProgressInfo::FileAdded("/a/b".to_string(), 36),
                ProgressInfo::DirAdded("/b".to_string(), 35),
                ProgressInfo::FinishedCopyingImageData,
                ProgressInfo::FinishedPacking,
            ]
        );
    }

    #[test]
    fn test_create_xdvdfs_image_32_sector_padding() {
        let mut memfs = MemoryFilesystem::default();
        let mut nulldev = NullBlockDevice::default();

        let res =
            futures::executor::block_on(create_xdvdfs_image(&mut memfs, &mut nulldev, |_| {}));
        assert!(res.is_ok());

        // Volume info at sector 32
        // Root dirent (empty) at sector 33
        // Padding up to 64
        assert_eq!(nulldev.len_blocking(), 64 * layout::SECTOR_SIZE as u64);
    }

    #[test]
    fn test_create_xdvdfs_image_32_sector_padding_not_applied() {
        let mut memfs = MemoryFilesystem::default();
        for i in 0..30 {
            // Volume info at sector 32
            // Root at sector 33 and 34
            // Need 30 more sectors to reach 64
            // (next multiple of 32-sector alignment)
            memfs.mkdir(std::format!("/{i}").as_str());
        }

        let mut slbd = SectorLinearBlockDevice::default();
        let mut slbfs = SectorLinearBlockFilesystem::new(memfs);

        let res = futures::executor::block_on(create_xdvdfs_image(&mut slbfs, &mut slbd, |_| {}));
        assert!(res.is_ok());

        assert_eq!(slbd.num_sectors(), 64);

        // An empty sector is 0xff filled,
        // whereas padding is 0x00 filled
        let empty_dirent_sector = alloc::vec![0xff; 2048];
        assert_eq!(
            slbd.get(63),
            SectorLinearBlockSectorContents::RawData(&empty_dirent_sector)
        );
    }

    #[test]
    fn test_create_xdvdfs_image_directories_and_files_copied_in() {
        let mut memfs = MemoryFilesystem::default();
        memfs.mkdir("/a");
        memfs.touch("/a/b");
        memfs.mkdir("/b");

        let mut slbd = SectorLinearBlockDevice::default();
        let mut slbfs = SectorLinearBlockFilesystem::new(memfs);

        let mut progress_list = Vec::new();

        let res = futures::executor::block_on(create_xdvdfs_image(&mut slbfs, &mut slbd, |pi| {
            progress_list.push(pi)
        }));
        assert!(res.is_ok());

        // Check directory tables are written
        // Volume descriptor
        assert!(matches!(
            slbd.get(32),
            SectorLinearBlockSectorContents::RawData(_)
        ));
        // "/"
        assert!(matches!(
            slbd.get(33),
            SectorLinearBlockSectorContents::RawData(_)
        ));
        // "/a"
        assert!(matches!(
            slbd.get(34),
            SectorLinearBlockSectorContents::RawData(_)
        ));
        // "/b"
        assert!(matches!(
            slbd.get(35),
            SectorLinearBlockSectorContents::RawData(_)
        ));
        // "/a/b"
        assert_eq!(
            slbd.get(36),
            SectorLinearBlockSectorContents::File("/a/b".into())
        );
    }
}<|MERGE_RESOLUTION|>--- conflicted
+++ resolved
@@ -3,12 +3,8 @@
 
 use crate::blockdev::BlockDeviceWrite;
 use crate::layout;
-<<<<<<< HEAD
 use crate::util::FileTime;
-use crate::write::{dirtab, fs, sector};
-=======
 use crate::write::{fs, sector};
->>>>>>> ed46d22b
 
 use alloc::vec;
 
@@ -88,12 +84,13 @@
     FS: FilesystemHierarchy + FilesystemCopier<BDW> + ?Sized,
 >(
     image: &mut BDW,
+    filetime: FileTime,
     root_dirtab_size: u32,
     root_dirtab_sector: u32,
 ) -> Result<(), GenericWriteError<BDW, FS>> {
     // FIXME: Set timestamp
     let root_table = layout::DirectoryEntryTable::new(root_dirtab_size, root_dirtab_sector);
-    let volume_info = layout::VolumeDescriptor::new(root_table);
+    let volume_info = layout::VolumeDescriptor::with_filetime(root_table, filetime);
     let volume_info = volume_info
         .serialize()
         .map_err(|e| FileStructureError::SerializationError(e.into()))?;
@@ -137,13 +134,12 @@
     image: &mut BDW,
     mut progress_callback: impl FnMut(ProgressInfo),
 ) -> Result<(), GenericWriteError<BDW, FS>> {
-<<<<<<< HEAD
     create_xdvdfs_image_with_filetime(fs, image, FileTime::default(), &mut progress_callback).await
 }
 
 #[maybe_async]
 pub async fn create_xdvdfs_image_with_filetime<
-    BDW: BlockDeviceWrite,
+    BDW: BlockDeviceWrite + ?Sized,
     FS: FilesystemHierarchy + FilesystemCopier<BDW> + ?Sized,
 >(
     fs: &mut FS,
@@ -151,10 +147,8 @@
     filetime: FileTime,
     mut progress_callback: impl FnMut(ProgressInfo),
 ) -> Result<(), GenericWriteError<BDW, FS>> {
-=======
     // The size of a directory entry depends on the size of
     // directory entries inside it (including directory tables).
->>>>>>> ed46d22b
     // We need to compute the size of all dirent tables before
     // writing the image. As such, we iterate over a directory tree
     // in reverse order, such that dirents for leaf directories
@@ -230,30 +224,8 @@
 
     progress_callback(ProgressInfo::FinishedCopyingImageData);
 
-<<<<<<< HEAD
-    // Write volume info to sector 32
-    let volume_info = layout::VolumeDescriptor::with_filetime(root_table, filetime);
-    let volume_info = volume_info
-        .serialize()
-        .map_err(|e| FileStructureError::SerializationError(e.into()))?;
-    BlockDeviceWrite::write(image, 32 * layout::SECTOR_SIZE as u64, &volume_info)
-        .await
-        .map_err(WriteError::BlockDeviceError)?;
-
-    let len = BlockDeviceWrite::len(image)
-        .await
-        .map_err(WriteError::BlockDeviceError)?;
-    if len % (32 * 2048) > 0 {
-        let padding = (32 * 2048) - len % (32 * 2048);
-        let padding = vec![0x00; padding as usize];
-        BlockDeviceWrite::write(image, len, &padding)
-            .await
-            .map_err(WriteError::BlockDeviceError)?;
-    }
-=======
-    write_volume_descriptor::<BDW, FS>(image, root_dirtab_size, root_sector).await?;
+    write_volume_descriptor::<BDW, FS>(image, filetime, root_dirtab_size, root_sector).await?;
     apply_image_alignment_padding::<BDW, FS>(image).await?;
->>>>>>> ed46d22b
 
     progress_callback(ProgressInfo::FinishedPacking);
     Ok(())
